--- conflicted
+++ resolved
@@ -37,15 +37,12 @@
 	AllowFiltering bool
 	// Select allows you to do partial reads, ie. retrieve only a subset of fields
 	Select []string
-<<<<<<< HEAD
 	// Consistency specifies the consistency level. If nil, it is considered not set
 	Consistency *gocql.Consistency
-=======
 	// Setting CompactStorage to true enables table creation with compact storage
 	CompactStorage bool
 	// Compressor specifies the compressor (if any) to use on a newly created table
 	Compressor string
->>>>>>> d8b5bff7
 }
 
 // Returns a new Options which is a right biased merge of the two initial Options.
@@ -77,19 +74,15 @@
 	if len(neu.Select) > 0 {
 		ret.Select = neu.Select
 	}
-<<<<<<< HEAD
 	if neu.Consistency != nil {
 		ret.Consistency = neu.Consistency
 	}
-
-=======
 	if neu.CompactStorage {
 		ret.CompactStorage = neu.CompactStorage
 	}
 	if len(neu.Compressor) > 0 {
 		ret.Compressor = neu.Compressor
 	}
->>>>>>> d8b5bff7
 	return ret
 }
 
